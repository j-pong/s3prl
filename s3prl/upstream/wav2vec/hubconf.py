# -*- coding: utf-8 -*- #
"""*********************************************************************************************"""
#   FileName     [ upstream/wav2vec/hubconf.py ]
#   Synopsis     [ the wav2vec torch hubconf ]
#   Author       [ S3PRL ]
#   Copyright    [ Copyleft(c), Speech Lab, NTU, Taiwan ]
"""*********************************************************************************************"""


import os

from s3prl.util.download import _urls_to_filepaths

<<<<<<< HEAD
from .expert import LegacyUpstreamExpert as _LegacyUpstreamExpert
=======
>>>>>>> 5fe46815
from .expert import UpstreamExpert as _UpstreamExpert
from .expert import LegacyUpstreamExpert as _LegacyUpstreamExpert

def wav2vec_custom(
    ckpt: str, *args, legacy: bool = False, refresh: bool = False, **kwargs
):
    if ckpt.startswith("http"):
        ckpt = _urls_to_filepaths(ckpt, refresh=refresh)

def wav2vec_custom(
    ckpt: str, *args, legacy: bool = False, refresh: bool = False, **kwargs
):
    if ckpt.startswith("http"):
        ckpt = _urls_to_filepaths(ckpt, refresh=refresh)

<<<<<<< HEAD
def wav2vec_custom(
    ckpt: str, *args, legacy: bool = False, refresh: bool = False, **kwargs
):
    if ckpt.startswith("http"):
        ckpt = _urls_to_filepaths(ckpt, refresh=refresh)

=======
>>>>>>> 5fe46815
    assert os.path.isfile(ckpt)
    if legacy:
        return _LegacyUpstreamExpert(ckpt, *args, **kwargs)
    else:
        return _UpstreamExpert(ckpt, *args, **kwargs)


def wav2vec_local(*args, **kwargs):
    return wav2vec_custom(*args, **kwargs)


def wav2vec_url(*args, **kwargs):
    return wav2vec_custom(*args, **kwargs)


def wav2vec(refresh=False, *args, **kwargs):
    """
    The default model - Large model
        refresh (bool): whether to download ckpt/config again if existed
    """
    return wav2vec_large(refresh=refresh, *args, **kwargs)


def wav2vec_large(refresh=False, legacy=False, **kwargs):
    """
    The Large model
        refresh (bool): whether to download ckpt/config again if existed
    """
    kwargs["ckpt"] = "https://dl.fbaipublicfiles.com/fairseq/wav2vec/wav2vec_large.pt"
    if not legacy:
<<<<<<< HEAD
        kwargs["ckpt"] = "result/organized_ckpts/wav2vec_large.pt"
=======
        kwargs["ckpt"] = "https://huggingface.co/s3prl/converted_ckpts/resolve/main/wav2vec_large.pt"
>>>>>>> 5fe46815
    return wav2vec_custom(refresh=refresh, legacy=legacy, **kwargs)<|MERGE_RESOLUTION|>--- conflicted
+++ resolved
@@ -11,10 +11,6 @@
 
 from s3prl.util.download import _urls_to_filepaths
 
-<<<<<<< HEAD
-from .expert import LegacyUpstreamExpert as _LegacyUpstreamExpert
-=======
->>>>>>> 5fe46815
 from .expert import UpstreamExpert as _UpstreamExpert
 from .expert import LegacyUpstreamExpert as _LegacyUpstreamExpert
 
@@ -30,15 +26,6 @@
     if ckpt.startswith("http"):
         ckpt = _urls_to_filepaths(ckpt, refresh=refresh)
 
-<<<<<<< HEAD
-def wav2vec_custom(
-    ckpt: str, *args, legacy: bool = False, refresh: bool = False, **kwargs
-):
-    if ckpt.startswith("http"):
-        ckpt = _urls_to_filepaths(ckpt, refresh=refresh)
-
-=======
->>>>>>> 5fe46815
     assert os.path.isfile(ckpt)
     if legacy:
         return _LegacyUpstreamExpert(ckpt, *args, **kwargs)
@@ -69,9 +56,5 @@
     """
     kwargs["ckpt"] = "https://dl.fbaipublicfiles.com/fairseq/wav2vec/wav2vec_large.pt"
     if not legacy:
-<<<<<<< HEAD
-        kwargs["ckpt"] = "result/organized_ckpts/wav2vec_large.pt"
-=======
         kwargs["ckpt"] = "https://huggingface.co/s3prl/converted_ckpts/resolve/main/wav2vec_large.pt"
->>>>>>> 5fe46815
     return wav2vec_custom(refresh=refresh, legacy=legacy, **kwargs)