--- conflicted
+++ resolved
@@ -1,19 +1,10 @@
-<<<<<<< HEAD
-# -------------#
-from collections import OrderedDict
-
-=======
->>>>>>> 5fe46815
 import torch
 import torch.nn as nn
 from torch.nn.utils.rnn import pad_sequence
 
-<<<<<<< HEAD
-=======
 from .decoar2 import Decoar2
 from .audio import create_transform
 from collections import OrderedDict
->>>>>>> 5fe46815
 from ..interfaces import UpstreamBase
 from .audio import create_transform
 from .decoar2 import Decoar2
